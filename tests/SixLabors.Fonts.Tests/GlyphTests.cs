--- conflicted
+++ resolved
@@ -187,23 +187,15 @@
             var rendererTtf = new ColorGlyphRenderer();
             TextRenderer.RenderTextTo(rendererTtf, testStr, new RendererOptions(fontTtf)
             {
-<<<<<<< HEAD
-                ApplyKerning = applyKerning,
+                KerningMode = applyKerning ? KerningMode.Normal : KerningMode.None,
                 ApplyHinting = false,
-=======
-                KerningMode = applyKerning ? KerningMode.Normal : KerningMode.None,
->>>>>>> dd518f8e
                 ColorFontSupport = ColorFontSupport.MicrosoftColrFormat
             });
             var rendererWoff2 = new ColorGlyphRenderer();
             TextRenderer.RenderTextTo(rendererWoff2, testStr, new RendererOptions(fontWoff2)
             {
-<<<<<<< HEAD
-                ApplyKerning = applyKerning,
+                KerningMode = applyKerning ? KerningMode.Normal : KerningMode.None,
                 ApplyHinting = false,
-=======
-                KerningMode = applyKerning ? KerningMode.Normal : KerningMode.None,
->>>>>>> dd518f8e
                 ColorFontSupport = ColorFontSupport.MicrosoftColrFormat
             });
 
