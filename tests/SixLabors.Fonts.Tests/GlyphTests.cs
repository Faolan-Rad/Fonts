// Copyright (c) Six Labors.
// Licensed under the Apache License, Version 2.0.

using System;
using System.Collections.Generic;
using System.Globalization;
using System.Linq;
using System.Numerics;
using Moq;
using SixLabors.Fonts.Tables.General.Glyphs;
using SixLabors.Fonts.Tests.Fakes;
using SixLabors.Fonts.Unicode;
using Xunit;

namespace SixLabors.Fonts.Tests
{
    public class GlyphTests
    {
        private readonly GlyphRenderer renderer = new();

        [Fact]
        public void RenderToPointAndSingleDPI()
        {
            const string text = "A";
            CodePoint codePoint = this.AsCodePoint(text);
            var font = (FontMetrics)CreateFont(text).FontMetrics;
            var glyph = new Glyph(
                new GlyphMetrics(
                font,
                codePoint,
                new GlyphVector(new Vector2[0], new bool[0], new ushort[0], new Bounds(0, 1, 0, 1)),
                0,
                0,
                0,
                0,
                1,
                0),
                10);

            Vector2 locationInFontSpace = new Vector2(99, 99) / 72; // glyph ends up 10px over due to offset in fake glyph
            glyph.RenderTo(this.renderer, locationInFontSpace, 72, 0);

            Assert.Equal(new FontRectangle(99, 89, 0, 0), this.renderer.GlyphRects.Single());
        }

        [Fact]
        public void IdenticalGlyphsInDifferentPlacesCreateIdenticalKeys()
        {
            Font fakeFont = CreateFont("AB");
            var textRenderer = new TextRenderer(this.renderer);

            textRenderer.RenderText("ABA", new RendererOptions(fakeFont));

            Assert.Equal(this.renderer.GlyphKeys[0], this.renderer.GlyphKeys[2]);
            Assert.NotEqual(this.renderer.GlyphKeys[1], this.renderer.GlyphKeys[2]);
        }

        [Fact]
        public void BeginGlyph_ReturnsFalse_SkipRenderingFigures()
        {
            var renderer = new Mock<IGlyphRenderer>();
            renderer.Setup(x => x.BeginGlyph(It.IsAny<FontRectangle>(), It.IsAny<GlyphRendererParameters>())).Returns(false);
            Font fakeFont = CreateFont("A");
            var textRenderer = new TextRenderer(renderer.Object);

            textRenderer.RenderText("ABA", new RendererOptions(fakeFont));
            renderer.Verify(x => x.BeginFigure(), Times.Never);
        }

        [Fact]
        public void BeginGlyph_ReturnsTrue_RendersFigures()
        {
            var renderer = new Mock<IGlyphRenderer>();
            renderer.Setup(x => x.BeginGlyph(It.IsAny<FontRectangle>(), It.IsAny<GlyphRendererParameters>())).Returns(true);
            Font fakeFont = CreateFont("A");
            var textRenderer = new TextRenderer(renderer.Object);

            textRenderer.RenderText("ABA", new RendererOptions(fakeFont));
            renderer.Verify(x => x.BeginFigure(), Times.Exactly(3));
        }

        public static Font CreateFont(string text)
        {
            var fc = (IFontMetricsCollection)new FontCollection();
            Font d = fc.AddMetrics(new FakeFontInstance(text), CultureInfo.InvariantCulture).CreateFont(12);
            return new Font(d, 1);
        }

        [Fact]
        public void LoadGlyph()
        {
            Font font = new FontCollection().Add(TestFonts.SimpleFontFileData()).CreateFont(12);

            // Get letter A
            Glyph g = font.GetGlyphs(new CodePoint(41), ColorFontSupport.None).First();
            GlyphMetrics instance = g.GlyphMetrics;

            Assert.Equal(20, instance.ControlPoints.Length);
            Assert.Equal(20, instance.OnCurves.Length);
        }

        [Fact]
        public void RenderColrGlyph()
        {
            Font font = new FontCollection().Add(TestFonts.TwemojiMozillaData()).CreateFont(12);

            // Get letter Grinning Face emoji
            var instance = font.FontMetrics as FontMetrics;
            CodePoint codePoint = this.AsCodePoint("😀");
            Assert.True(instance.TryGetGlyphId(codePoint, out ushort idx));
            IEnumerable<GlyphMetrics> vectors = instance.GetGlyphMetrics(codePoint, idx, ColorFontSupport.MicrosoftColrFormat);
            Assert.Equal(3, vectors.Count());
        }

        [Fact]
        public void RenderColrGlyphTextRenderer()
        {
            Font font = new FontCollection().Add(TestFonts.TwemojiMozillaData()).CreateFont(12);

            var renderer = new ColorGlyphRenderer();
            TextRenderer.RenderTextTo(renderer, "😀", new RendererOptions(font)
            {
                ColorFontSupport = ColorFontSupport.MicrosoftColrFormat
            });

            Assert.Equal(3, renderer.Colors.Count);
        }

        [Fact]
        public void RenderWoffGlyphs_IsEqualToTtfGlyphs()
        {
            Font fontTtf = new FontCollection().Add(TestFonts.OpenSansVersion26File).CreateFont(12);
            Font fontWoff = new FontCollection().Add(TestFonts.OpenSansVersion26FileWoff).CreateFont(12);
            string testStr = "ABCDEFGHIJKLMNOPQRSTUVWXYZ";
            int expectedControlPointsCount = 1238;

            var rendererTtf = new ColorGlyphRenderer();
            TextRenderer.RenderTextTo(rendererTtf, testStr, new RendererOptions(fontTtf)
            {
                ColorFontSupport = ColorFontSupport.MicrosoftColrFormat
            });
            var rendererWoff = new ColorGlyphRenderer();
            TextRenderer.RenderTextTo(rendererWoff, testStr, new RendererOptions(fontWoff)
            {
                ColorFontSupport = ColorFontSupport.MicrosoftColrFormat
            });

            Assert.Equal(expectedControlPointsCount, rendererWoff.ControlPoints.Count);
            Assert.True(rendererTtf.ControlPoints.SequenceEqual(rendererWoff.ControlPoints));
        }

        [Theory]
        [InlineData("\uFB00")]
        [InlineData("\uFB01")]
        [InlineData("\uFB02")]
        [InlineData("\uFB03")]
        [InlineData("\uFB04")]
        public void RenderWoff_CompositeGlyphs_IsEqualToTtfGlyphs(string testStr)
        {
            Font fontTtf = new FontCollection().Add(TestFonts.OpenSansVersion26File).CreateFont(12);
            Font fontWoff = new FontCollection().Add(TestFonts.OpenSansVersion26FileWoff).CreateFont(12);

            var rendererTtf = new ColorGlyphRenderer();
            TextRenderer.RenderTextTo(rendererTtf, testStr, new RendererOptions(fontTtf)
            {
                ColorFontSupport = ColorFontSupport.MicrosoftColrFormat
            });
            var rendererWoff = new ColorGlyphRenderer();
            TextRenderer.RenderTextTo(rendererWoff, testStr, new RendererOptions(fontWoff)
            {
                ColorFontSupport = ColorFontSupport.MicrosoftColrFormat
            });

            Assert.True(rendererTtf.ControlPoints.Count > 0);
            Assert.True(rendererTtf.ControlPoints.SequenceEqual(rendererWoff.ControlPoints));
        }

#if NETCOREAPP3_0_OR_GREATER
        [Theory]
        [InlineData(false, 843)]
        [InlineData(true, 843)]
        public void RenderWoff2Glyphs_IsEqualToTtfGlyphs(bool applyKerning, int expectedControlPoints)
        {
            Font fontTtf = new FontCollection().Add(TestFonts.OpenSansVersion26File).CreateFont(12);
            Font fontWoff2 = new FontCollection().Add(TestFonts.OpenSansVersion26FileWoff2).CreateFont(12);
            string testStr = "ABCDEFGHIJKLMNOPQRSTUVWXYZ";
            int expectedControlPointsCount = 1238;

            var rendererTtf = new ColorGlyphRenderer();
            TextRenderer.RenderTextTo(rendererTtf, testStr, new RendererOptions(fontTtf)
            {
                ColorFontSupport = ColorFontSupport.MicrosoftColrFormat
            });
            var rendererWoff2 = new ColorGlyphRenderer();
            TextRenderer.RenderTextTo(rendererWoff2, testStr, new RendererOptions(fontWoff2)
            {
                ColorFontSupport = ColorFontSupport.MicrosoftColrFormat
            });

            Assert.Equal(expectedControlPointsCount, rendererWoff2.ControlPoints.Count);
            Assert.True(rendererTtf.ControlPoints.SequenceEqual(rendererWoff2.ControlPoints));
        }

        [Theory]
        [InlineData("\uFB00")]
        [InlineData("\uFB01")]
        [InlineData("\uFB02")]
        [InlineData("\uFB03")]
        [InlineData("\uFB04")]
        public void RenderWoff2_CompositeGlyphs_IsEqualToTtfGlyphs(string testStr)
        {
            Font fontTtf = new FontCollection().Add(TestFonts.OpenSansVersion26File).CreateFont(12);
            Font fontWoff2 = new FontCollection().Add(TestFonts.OpenSansVersion26FileWoff2).CreateFont(12);

            var rendererTtf = new ColorGlyphRenderer();
            TextRenderer.RenderTextTo(rendererTtf, testStr, new RendererOptions(fontTtf)
            {
                ApplyKerning = applyKerning,
                ColorFontSupport = ColorFontSupport.MicrosoftColrFormat
            });
            var rendererWoff2 = new ColorGlyphRenderer();
            TextRenderer.RenderTextTo(rendererWoff2, testStr, new RendererOptions(fontWoff2)
            {
                ApplyKerning = applyKerning,
                ColorFontSupport = ColorFontSupport.MicrosoftColrFormat
            });

<<<<<<< HEAD
            Assert.Equal(expectedControlPoints, rendererTtf.ControlPoints.Count);
=======
            Assert.True(rendererTtf.ControlPoints.Count > 0);
>>>>>>> 68a3ee38
            Assert.True(rendererTtf.ControlPoints.SequenceEqual(rendererWoff2.ControlPoints));
        }
#endif

        private CodePoint AsCodePoint(string text) => CodePoint.DecodeFromUtf16At(text.AsSpan(), 0);
    }
}<|MERGE_RESOLUTION|>--- conflicted
+++ resolved
@@ -177,14 +177,13 @@
 
 #if NETCOREAPP3_0_OR_GREATER
         [Theory]
-        [InlineData(false, 843)]
-        [InlineData(true, 843)]
+        [InlineData(false, 1238)]
+        [InlineData(true, 1238)]
         public void RenderWoff2Glyphs_IsEqualToTtfGlyphs(bool applyKerning, int expectedControlPoints)
         {
             Font fontTtf = new FontCollection().Add(TestFonts.OpenSansVersion26File).CreateFont(12);
             Font fontWoff2 = new FontCollection().Add(TestFonts.OpenSansVersion26FileWoff2).CreateFont(12);
             string testStr = "ABCDEFGHIJKLMNOPQRSTUVWXYZ";
-            int expectedControlPointsCount = 1238;
 
             var rendererTtf = new ColorGlyphRenderer();
             TextRenderer.RenderTextTo(rendererTtf, testStr, new RendererOptions(fontTtf)
@@ -197,7 +196,7 @@
                 ColorFontSupport = ColorFontSupport.MicrosoftColrFormat
             });
 
-            Assert.Equal(expectedControlPointsCount, rendererWoff2.ControlPoints.Count);
+            Assert.Equal(expectedControlPoints, rendererWoff2.ControlPoints.Count);
             Assert.True(rendererTtf.ControlPoints.SequenceEqual(rendererWoff2.ControlPoints));
         }
 
@@ -225,11 +224,7 @@
                 ColorFontSupport = ColorFontSupport.MicrosoftColrFormat
             });
 
-<<<<<<< HEAD
-            Assert.Equal(expectedControlPoints, rendererTtf.ControlPoints.Count);
-=======
             Assert.True(rendererTtf.ControlPoints.Count > 0);
->>>>>>> 68a3ee38
             Assert.True(rendererTtf.ControlPoints.SequenceEqual(rendererWoff2.ControlPoints));
         }
 #endif
