--- conflicted
+++ resolved
@@ -69,11 +69,9 @@
                   null,
                   null,
                   null,
-<<<<<<< HEAD
                   null,
                   null,
-=======
->>>>>>> 2bb96213
+                  null,
                   null)
         {
         }
