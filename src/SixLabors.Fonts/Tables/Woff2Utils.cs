--- conflicted
+++ resolved
@@ -6,11 +6,6 @@
 using System.Collections.ObjectModel;
 using System.IO;
 using System.Numerics;
-<<<<<<< HEAD
-using SixLabors.Fonts.Tables.AdvancedTypographic;
-using SixLabors.Fonts.Tables.General;
-=======
->>>>>>> 68a3ee38
 using SixLabors.Fonts.Tables.General.Glyphs;
 
 namespace SixLabors.Fonts.Tables
@@ -22,15 +17,6 @@
         // We don't reuse the const tag headers from our table types for clarity.
         private static readonly string[] KnownTableTags =
         {
-<<<<<<< HEAD
-            CMapTable.TableName, HeadTable.TableName, HorizontalHeadTable.TableName, HorizontalMetricsTable.TableName,
-            MaximumProfileTable.TableName, NameTable.TableName, OS2Table.TableName, "post", "cvt ", "fpgm", GlyphTable.TableName,
-            IndexLocationTable.TableName, "prep", "CFF ", "VORG", "EBDT", "EBLC", "gasp", "hdmx", KerningTable.TableName, "LTSH",
-            "PCLT", "VDMX", VerticalHeadTable.TableName, VerticalMetricsTable.TableName, "BASE", "GDEF", "GPOS", GSubTable.TableName, "EBSC",
-            "JSTF", "MATH", "CBDT", "CBLC", ColrTable.TableName, CpalTable.TableName, "SVG ", "sbix", "acnt", "avar", "bdat",
-            "bloc", "bsln", "cvar", "fdsc", "feat", "fmtx", "fvar", "gvar", "hsty", "just", "lcar", "mort", "morx", "opbd",
-            "prop", "trak", "Zapf", "Silf", "Glat", "Gloc", "Feat", "Sill", "...." // Arbitrary tag follows.
-=======
             "cmap", "head", "hhea", "hmtx", "maxp", "name", "OS/2", "post", "cvt ",
             "fpgm", "glyf", "loca", "prep", "CFF ", "VORG", "EBDT", "EBLC", "gasp",
             "hdmx", "kern", "LTSH", "PCLT", "VDMX", "vhea", "vmtx", "BASE", "GDEF",
@@ -38,7 +24,6 @@
             "SVG ", "sbix", "acnt", "avar", "bdat", "bloc", "bsln", "cvar", "fdsc",
             "feat", "fmtx", "fvar", "gvar", "hsty", "just", "lcar", "mort", "morx",
             "opbd", "prop", "trak", "Zapf", "Silf", "Glat", "Gloc", "Feat", "Sill"
->>>>>>> 68a3ee38
         };
 
         private const byte OneMoreByteCode1 = 255;
@@ -534,43 +519,8 @@
                 }
                 else if ((flags & CompositeGlyphFlags.WeHaveXAndYScale) != 0)
                 {
-<<<<<<< HEAD
-                    // Argument1 and argument2 can be either x and y offsets to be added to the glyph or two point numbers.
-                    // x and y offsets to be added to the glyph
-                    // When arguments 1 and 2 are an x and a y offset instead of points and the bit ROUND_XY_TO_GRID is set to 1,
-                    // the values are rounded to those of the closest grid lines before they are added to the glyph.
-                    // X and Y offsets are described in FUnits.
-                    if (useMatrix)
-                    {
-                        newGlyph.TransformWithMatrix(xscale, scale01, scale10, yscale);
-                        newGlyph.OffsetXy(arg1, arg2);
-                    }
-                    else
-                    {
-                        if (hasScale)
-                        {
-                            if (!(xscale == 1.0 && yscale == 1.0))
-                            {
-                                newGlyph.TransformWithMatrix(xscale, 0, 0, yscale);
-                            }
-
-                            newGlyph.OffsetXy(arg1, arg2);
-                        }
-                        else
-                        {
-                            if (flags.HasFlag(CompositeGlyphFlags.RoundXYToGrid))
-                            {
-                                // TODO: implement round xy to grid
-                            }
-
-                            // just offset.
-                            newGlyph.OffsetXy(arg1, arg2);
-                        }
-                    }
-=======
                     transform.M11 = reader.ReadF2dot14();
                     transform.M22 = reader.ReadF2dot14();
->>>>>>> 68a3ee38
                 }
                 else if ((flags & CompositeGlyphFlags.WeHaveATwoByTwo) != 0)
                 {
@@ -580,18 +530,7 @@
                     transform.M22 = reader.ReadF2dot14();
                 }
 
-<<<<<<< HEAD
-                if (finalGlyph.Equals(default(GlyphVector)))
-                {
-                    finalGlyph = newGlyph;
-                }
-                else
-                {
-                    finalGlyph.AppendGlyph(newGlyph);
-                }
-=======
                 finalGlyph = GlyphVector.Append(finalGlyph, GlyphVector.Transform(createdGlyphs[glyphIndex], transform));
->>>>>>> 68a3ee38
             }
             while ((flags & CompositeGlyphFlags.MoreComponents) != 0);
 
